--- conflicted
+++ resolved
@@ -69,38 +69,18 @@
 	if err != nil {
 		return nil, err
 	}
-<<<<<<< HEAD
+	if cfg.inferWithPrecedence {
+		sch, err := inferWithPrecedence(tab.Headers(), s)
+		if err == nil {
+			sch.Name = tab.Name()
+		}
+		return sch, err
+	}
 	sch, err := infer(tab.Headers(), s)
 	if err == nil {
 		sch.Name = tab.Name()
 	}
 	return sch, err
-}
-
-// InferWithPrecedence infers a schema using a type precedence list to
-// prioritize a type when there is ambiguity eg 1 as int before bool.
-func InferWithPrecedence(tab table.Table, opts ...InferOpts) (*Schema, error) {
-	cfg := &inferConfig{}
-	for _, opt := range opts {
-		if err := opt(cfg); err != nil {
-			return nil, err
-		}
-	}
-	s, err := sample(tab, cfg)
-	if err != nil {
-		return nil, err
-	}
-	sch, err := inferWithPrecedence(tab.Headers(), s)
-	if err == nil {
-		sch.Name = tab.Name()
-	}
-	return sch, err
-=======
-	if cfg.inferWithPrecedence {
-		return inferWithPrecedence(tab.Headers(), s)
-	}
-	return infer(tab.Headers(), s)
->>>>>>> 725c2005
 }
 
 func sample(tab table.Table, cfg *inferConfig) ([][]string, error) {
